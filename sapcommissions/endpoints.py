"""Endpoints are used to interact with SAP Commissions objects."""
import logging
from datetime import date
from typing import Any

from requests.auth import HTTPBasicAuth
from requests.exceptions import HTTPError
from requests.models import Response
from requests.sessions import Session
from urllib3 import disable_warnings

from sapcommissions import (
    Connection,
    ImportRunMode,
    PipelineRunMode,
    ReportFormat,
    Revalidate,
    resources,
)
from sapcommissions.exceptions import AuthenticationError, ClientError, ServerError

LOGGER = logging.getLogger(__name__)


def _stage_tables(batchName: str) -> tuple[str, list[str]]:
    """
    Deduce the tables to be staged from the batchName.
    """
    try:
        odi_type: str = batchName.split("_")[1]
        odi_type = odi_type.upper()
        assert len(odi_type) >= 4
        assert odi_type[:2] in {"TX", "OG", "CL", "PL"}
    except (IndexError, AssertionError) as error:
        LOGGER.error("Batch does not conform to any ODI template: %s", batchName)
        raise TypeError(
            "Batch does not conform to any ODI template TX*, OG*, CL*, PL*"
        ) from error

    stage_tables: tuple[str, list[str]]
    if odi_type[:2] == "TX":
        stage_tables = (
            "TransactionalData",
            [
                "TransactionAndCredit",
                "Deposit",
            ],
        )
    if odi_type[:2] == "OG":
        stage_tables = (
            "OrganizationData",
            [
                "Participant",
                "Position",
                "Title",
                "PositionRelation",
            ],
        )
    if odi_type[:2] == "CL":
        stage_tables = (
            "ClassificationData",
            [
                "Category",
                "Category_Classifiers",
                "Customer",
                "Product",
                "PostalCode",
                "GenericClassifier",
            ],
        )
    if odi_type[:2] == "PL":
        stage_tables = (
            "PlanRelatedData",
            [
                "FixedValue",
                "VariableAssignment",
                "Quota",
                "RelationalMDLT",
            ],
        )
    return stage_tables


class _Client(Session):
    """Interacts with SAP Commissions REST API. Extends requests.Session."""

    def __init__(
        self,
        baseUrl: str,
        username: str,
        password: str,
        verifySsl: bool = True,
    ) -> None:
        """Initialize an endpoint to interact with SAP Commissions."""
        super().__init__()
        self.baseUrl: str = baseUrl
        self.auth = HTTPBasicAuth(username, password)
        if verifySsl is False:
            disable_warnings()
            self.verify = verifySsl

    def request(  # pylint: disable=arguments-differ
        self,
        method: str,
        uri: str,
        parameters: dict[str, str] | None = None,
        body: list[dict[str, str]] | None = None,
    ) -> dict[str, Any | list[dict[str, Any]]] | Response:
        """Perform an HTTP request to the SAP Commissions REST API."""
        LOGGER.debug("%s %s %s", method.upper(), uri, parameters)
        url: str = self.baseUrl + uri
        with super().request(
            method=method,
            url=url,
            params=parameters,
            json=body,
        ) as response:
            try:
                response.raise_for_status()
                if "application/json" not in response.headers.get("content-type", ""):
                    raise ValueError("Response content-type is not application/json.")
                return response.json()
            except HTTPError as error:
                LOGGER.error(
                    "%s %s %s %s",
                    method.upper(),
                    response.status_code,
                    uri,
                    response.text,
                )
                if 401 <= response.status_code <= 403:
                    raise AuthenticationError(response.text) from error
                if 400 <= response.status_code < 500:
                    raise ClientError(response.text) from error
                if 500 <= response.status_code < 600:
                    raise ServerError(response.text) from error
        return None

    def get(  # pylint: disable=arguments-renamed,arguments-differ
        self,
        uri: str,
        parameters: dict[str, str] | None = None,
    ) -> dict[str, Any | list[dict[str, Any]]]:
        """Perform a GET request to the SAP Commissions REST API."""
        return self.request("GET", uri, parameters=parameters)

    def delete(  # pylint: disable=arguments-renamed,arguments-differ
        self, uri: str, parameters: dict[str, str] | None = None
    ) -> dict[str, Any | list[dict[str, Any]]]:
        """Perform a DELETE request to the SAP Commissions REST API."""
        return self.request("DELETE", uri, parameters=parameters)

    def post(  # pylint: disable=arguments-renamed,arguments-differ
        self, uri: str, body: list[dict[str, str]]
    ) -> dict[str, Any | list[dict[str, Any]]]:
        """Perform a POST request to the SAP Commissions REST API."""
        return self.request("POST", uri, body=body)

    def put(  # pylint: disable=arguments-renamed,arguments-differ
        self, uri: str, body: list[dict[str, str]]
    ) -> dict[str, Any | list[dict[str, Any]]]:
        """Perform a PUT request to the SAP Commissions REST API."""
        return self.request("PUT", uri, body=body)


class _Endpoint:
    """Provides a base template for an endpoint method."""

    resource: resources._Resource

    def __init__(self, connection: Connection) -> None:
        """Initialize a base template for an endpoint method."""
        self._client = _Client(
            baseUrl=connection.apiUrl,
            username=connection.username,
            password=connection.password,
            verifySsl=connection.verifySsl,
        )

    def __repr__(self) -> str:
        return f"{self.__class__.__name__}({self.name})"

    @property
    def name(self) -> str:
        """Returns the name of the resource."""
        return self.resource._name  # pylint: disable=protected-access

    @property
    def url(self) -> str:
        """Returns the API URL of the endpoint."""
        return f"/v2/{self.name}"


class _Create(_Endpoint):
    def create(self, instance: resources._Resource) -> resources._Resource:
        """
        Create a new resource for the endpoint.

        Parameters
        ----------
        instances : resources._Resource
            Resource to create.
        """
        LOGGER.info("Create %s", self.name)

        assert isinstance(instance, self.resource)
        json_data = instance.to_dict()

        response = self._client.post(self.url, [json_data])
        data = response[self.name]
        created = self.resource.from_dict(data[0])

        return created


class _CreateVersions(_Endpoint):
    def create_versions(
        self, seq: int | str, versions: list[resources._Resource]
    ) -> list[resources._Resource]:
        """
        Create versions of an existing resource.

        Parameters
        ----------
        seq : int | str
            Resource system identifier.
        versions : list[resources._Resource]
            List of resource versions to create.
        """
        LOGGER.info("Create versions for %s with seq %s", self.name, seq)

        assert isinstance(seq, (int, str))
        assert isinstance(versions, list)
        for version in versions:
            assert isinstance(version, self.resource)
        json_data = [version.to_dict() for version in versions]

        response = self._client.post(self.url + f"({seq})/versions", json_data)
        if response is not None:
            data = response[self.name]
            created_versions = [self.resource.from_dict(item) for item in data]
        else:
            created_versions = versions

        return created_versions


class _Delete(_Endpoint):
    def delete(self, seq: int | str) -> str:
        """
        Delete an existing resource.

        Parameters
        ----------
        seq : int | str
            Resource system identifier to delete.
        """
        LOGGER.info("Delete %s with seq %s", self.name, seq)

        assert isinstance(seq, (int, str))

        response = self._client.delete(f"{self.url}({seq})")
        data = response[self.name]
        message = data[str(seq)]

        return message


class _DeleteVersions(_Endpoint):
    def delete_versions(
        self,
        seq: int | str,
        effectiveStartDate: date,
        effectiveEndDate: date,
        fillFromRight: bool = False,
    ) -> str:
        """
        Deletes the given version for an existing resource.

        Parameters
        ----------
        seq : int | str
            Resource system identifier.
        effectiveStartDate : date
            Resource effectiveStartDate.
        effectiveEndDate : date
            Resource effectiveEndDate.
        fillFromRight : bool
            If true, then the gap will be filled by the right (next) version,
            otherwise by the left (prev) version. Default is false (prev).
        """
        LOGGER.info("Delete versions for %s with seq %s", self.name, seq)

        query = {}
        assert isinstance(seq, (int, str))
        assert isinstance(effectiveStartDate, date)
        query["effectiveStartDate"] = effectiveStartDate.strftime("%Y-%m-%d")
        assert isinstance(effectiveEndDate, date)
        query["effectiveEndDate"] = effectiveEndDate.strftime("%Y-%m-%d")
        assert isinstance(fillFromRight, bool)
        query["fillFromRight"] = fillFromRight

        response = self._client.delete(self.url + f"({seq})/versions", query)
        data = response[self.name]
        message = data[0]

        return message


class _Get(_Endpoint):
    def get(self, seq: int | str) -> resources._Resource:
        """
        Reads all of the attributes of an existing resource.

        Parameters
        ----------
        seq : int | str
            Resource system identifier.
        """
        LOGGER.info("Get %s with seq %s", self.name, seq)

        assert isinstance(seq, (int, str))

        query = {}
        if expand := self.resource._expands:  # pylint: disable=protected-access
            query["expand"] = ",".join(expand)

        response = self._client.get(self.url + f"({seq})", query if query else None)
        item = self.resource.from_dict(response)

        return item


class _GetVersions(_Endpoint):
    def get_versions(
        self,
        seq: int | str,
        startDate: date = None,
        endDate: date = None,
    ) -> list[resources._Resource]:
        """
        Returns all of the versions of a resource.

        Parameters
        ----------
        seq : int | str
            Resource system identifier.
        startDate : date
            Filter List for resources effective for startDate.
        endDate : date
            Filter List for resources effective for endDate.
        """
        LOGGER.info("Get versions of %s with seq %s", self.name, seq)

        query = {}
<<<<<<< HEAD
        assert isinstance(seq, int)
        if expand := self.resource._expands:  # pylint: disable=protected-access
            query["expand"] = ",".join(expand)
=======
        assert isinstance(seq, (int, str))
>>>>>>> de5764bc
        if startDate:
            assert isinstance(startDate, date)
            query["startDate"] = startDate.strftime("%Y-%m-%d")
        if endDate:
            assert isinstance(endDate, date)
            query["endDate"] = endDate.strftime("%Y-%m-%d")

        response = self._client.get(self.url + f"({seq})/versions", query)
        data = response[self.name]
        resource_versions = [self.resource.from_dict(item) for item in data]

        return resource_versions


class _List(_Endpoint):
    def list(
        self,
        filter: str = None,  # pylint: disable=redefined-builtin
        startDate: date = None,
        endDate: date = None,
        limit: int = None,
        raw: bool = False,
        **filter_kwargs: dict,
    ) -> list[resources._Resource]:
        """
        Returns a list of resources (single valid version).

        Parameters
        ----------
        filter : str
            Add filter conditions.
        startDate : date
            Filter List for resource effective for startDate.
        endDate : date
            Filter List for resource effective for endDate.
        limit : int
            Limit the number of resources returned.
        raw : bool
            If true, then the response is returned as is, otherwise it is converted
            to resource objects. Default is False.
        filter_kwargs : dict
            Additional filter conditions, applied with the AND operator.

        Examples
        --------
        p.list()
            Returns all resources for today's effective date.
        p.list(filter="name eq '*Smith*'")
            Returns all resources with a name containing 'Smith'.
        `p.list(name="*Smith*")`
            Also returns all resources with a name containing 'Smith'.

        The keyword arguments are converted to filters. The keyword must be a
        part of the resource's attributes.
        """
        LOGGER.info("List %s", self.name)

        query = {"top": limit if limit and limit < 100 else 100}
        if expand := self.resource._expands:  # pylint: disable=protected-access
            query["expand"] = ",".join(expand)
        if filter:
            assert isinstance(filter, str)
            query["$filter"] = filter
        if startDate:
            assert isinstance(startDate, date)
            # Unlike the other methods, this one requires a date in [YYYY/MM/DD]
            query["startDate"] = startDate.strftime("%Y/%m/%d")
        if endDate:
            assert isinstance(endDate, date)
            # Unlike the other methods, this one requires a date in [YYYY/MM/DD]
            query["endDate"] = endDate.strftime("%Y/%m/%d")

        if filter_kwargs:
            filters = " and ".join([f"{k} eq '{v}'" for k, v in filter_kwargs.items()])
            if filter:
                LOGGER.warning(
                    "filter and filter_kwargs are both set,"
                    " this could lead to unexpected results."
                )
                query["$filter"] = f"({filter}) and (filters)"
            else:
                query["$filter"] = filters

        yield_count: int = 0
        response = self._client.get(self.url, query)
        data = response[self.name]
        for item in data:
            yield item if raw else self.resource.from_dict(item)
            yield_count += 1
            if limit is not None and yield_count >= limit:
                return

        while url := response.get("next"):
            response = self._client.get(url)
            data = response[self.name]
            for item in data:
                yield item if raw else self.resource.from_dict(item)
                yield_count += 1
                if limit and yield_count >= limit:
                    return

    def get_id(
        self,
        id: str,  # pylint: disable=redefined-builtin
        raw: bool = False,
    ) -> resources._Resource:
        """
        Reads all of the attributes of an existing resource.

        Parameters
        ----------
        id : str
            User unique identifier.
        raw : bool
            If true, then the response is returned as is, otherwise it is converted
            to resource objects. Default is False.
        """
        LOGGER.info("Get %s with id %s", self.name, id)

        assert isinstance(id, str)
        # pylint: disable-next=protected-access
        if (id_attr := self.resource._idAttr) is None:
            LOGGER.warning("%s has no id attribute.", self.name)
            return None

        query = {"top": 10}
        if expand := self.resource._expands:  # pylint: disable=protected-access
            query["expand"] = ",".join(expand)
        query["$filter"] = f"{id_attr} eq '{id}'"

        response = self._client.get(self.url, query)
        data = response[self.name]
        items = data if raw else [self.resource.from_dict(item) for item in data]
        if len(data) > 1:
            LOGGER.warning("Returned %s items for id %s.", len(data), id)
        item = items[0] if items else None

        return item

    def count(
        self,
        filter: str = None,  # pylint: disable=redefined-builtin
        startDate: date = None,
        endDate: date = None,
        **filter_kwargs: dict,
    ) -> int:
        """
        Returns the number of resources.

        Parameters
        ----------
        filter : str
            Add filter conditions.
        startDate : date
            Filter List for resource effective for startDate.
        endDate : date
            Filter List for resource effective for endDate.
        filter_kwargs : dict
            Additional filter conditions, applied with the AND operator.

        Examples
        --------
        p.count()
            Returns the count of resources for today's effective date.
        p.count(filter="name eq '*Smith*'")
            Returns the count of resources with a name containing 'Smith'.
        `p.count(name="*Smith*")`
            Also returns the count of resources with a name containing 'Smith'.

        The keyword arguments are converted to filters. The keyword must be a
        part of the resource's attributes.
        """
        LOGGER.info("List %s", self.name)

        query = {"top": 1, "inlineCount": True}
        if filter:
            assert isinstance(filter, str)
            query["$filter"] = filter
        if startDate:
            assert isinstance(startDate, date)
            # Unlike the other methods, this one requires a date in [YYYY/MM/DD]
            query["startDate"] = startDate.strftime("%Y/%m/%d")
        if endDate:
            assert isinstance(endDate, date)
            # Unlike the other methods, this one requires a date in [YYYY/MM/DD]
            query["endDate"] = endDate.strftime("%Y/%m/%d")

        if filter_kwargs:
            filters = " and ".join([f"{k} eq '{v}'" for k, v in filter_kwargs.items()])
            if filter:
                LOGGER.warning(
                    "filter and filter_kwargs are both set,"
                    " this could lead to unexpected results."
                )
                query["$filter"] = f"({filter}) and (filters)"
            else:
                query["$filter"] = filters

        response = self._client.get(self.url, query)
        return response["total"]


class _Update(_Endpoint):
    def update(self, update: resources._Resource) -> resources._Resource:
        """
        Update an exiting resource.

        Parameters
        ----------
        resource : resources._Resource
            Resource to update.
        """
        LOGGER.info("Update %s", self.name)

        assert isinstance(update, self.resource)
        json_data = update.to_dict()

        response = self._client.put(self.url, [json_data])
        data = response[self.name]
        updated = self.resource.from_dict(data[0])

        return updated


class _UpdateVersions(_Endpoint):
    def update_versions(
        self, seq: int | str, versions: list[resources._Resource]
    ) -> list:
        """
        Update versions of an existing resource.

        Parameters
        ----------
        seq : int | str
            Resource system identifier.
        versions : list[resources._Resource]
            List of resource versions with attributes for the endpoint.
        """
        LOGGER.info("Update versions for %s with seq %s", self.name, seq)

        assert isinstance(seq, (int, str))
        assert isinstance(versions, list)
        for version in versions:
            assert isinstance(version, self.resource)
        json_data = [item.to_dict() for item in versions]

        response = self._client.put(self.url + f"({seq})/versions", json_data)
        data = response[self.name]
        updated_versions = [self.resource.from_dict(item) for item in data]

        return updated_versions


class AppliedDeposits(_Get, _List):
    resource = resources.AppliedDeposit


class AuditLogs(_Get, _List):
    resource = resources.AuditLog


class Balances(_Get, _List):
    resource = resources.Balance


class BusinessUnits(_Create, _Get, _List, _Update):
    resource = resources.BusinessUnit


class Calendars(_Create, _Delete, _Get, _List, _Update):
    resource = resources.Calendar


class Categories(
    _Create,
    _CreateVersions,
    _Delete,
    _DeleteVersions,
    _Get,
    _GetVersions,
    _List,
    _Update,
    _UpdateVersions,
):
    resource = resources.Category


class CategoryClassifiers(_Create, _Get, _List, _Update):
    resource = resources.CategoryClassifier


class CategoryTrees(
    _Create,
    _CreateVersions,
    _Delete,
    _DeleteVersions,
    _Get,
    _GetVersions,
    _List,
    _Update,
    _UpdateVersions,
):
    resource = resources.CategoryTree


class Commissions(_Get, _List):
    resource = resources.Commission


class Credits(_Create, _Get, _List, _Update):
    resource = resources.Credit


class CreditTypes(_Create, _Delete, _Get, _List, _Update):
    resource = resources.CreditType


class Customers(
    _Create,
    _CreateVersions,
    _Delete,
    _DeleteVersions,
    _Get,
    _GetVersions,
    _List,
    _Update,
    _UpdateVersions,
):
    resource = resources.Customer


class Deposits(_Create, _Get, _List, _Update):
    resource = resources.Deposit


class EarningCodes(_Create, _Delete, _Get, _List, _Update):
    resource = resources.EarningCode


class EarningGroupCodes(_Create, _Delete, _Get, _List, _Update):
    resource = resources.EarningGroupCode


class EarningGroups(_Create, _Delete, _Get, _List, _Update):
    resource = resources.EarningGroup


class EventTypes(_Create, _Delete, _Get, _List, _Update):
    resource = resources.EventType


class FixedValues(
    _Create,
    _CreateVersions,
    _Delete,
    _DeleteVersions,
    _Get,
    _GetVersions,
    _List,
    _Update,
    _UpdateVersions,
):
    resource = resources.FixedValue


class FixedValueTypes(_Create, _Delete, _Get, _List, _Update):
    resource = resources.FixedValueType


class FixedValueVariables(
    _Create,
    _CreateVersions,
    _Delete,
    _DeleteVersions,
    _Get,
    _GetVersions,
    _List,
    _Update,
    _UpdateVersions,
):
    resource = resources.FixedValueVariable


class Formulas(_Get, _List):
    resource = resources.Formula


class GenericClassifiers(
    _Create,
    _CreateVersions,
    _Delete,
    _DeleteVersions,
    _Get,
    _GetVersions,
    _List,
    _Update,
    _UpdateVersions,
):
    resource = resources.GenericClassifier


class GenericClassifierTypes(_Get, _List):
    resource = resources.GenericClassifierType


class GlobalFieldNames(_Create, _Delete, _Get, _List, _Update):
    resource = resources.GlobalFieldName


class Groups(_Create, _Delete, _Get, _List, _Update):
    resource = resources.Group


class Incentives(_Get, _List):
    resource = resources.Incentive


class LookUpTables(_Get, _List):
    resource = resources.LookUpTable


class LookUpTableVariables(
    _Create,
    _CreateVersions,
    _Delete,
    _DeleteVersions,
    _Get,
    _GetVersions,
    _List,
    _Update,
    _UpdateVersions,
):
    resource = resources.LookUpTableVariable


class Measurements(_Get, _List):
    resource = resources.Measurement


class MessageLogs(_Get, _List):
    resource = resources.MessageLog


class Messages(_Get, _List):
    resource = resources.Message


class Models(_Get, _List):
    resource = resources.Model


class Participants(
    _Create,
    _CreateVersions,
    _Delete,
    _DeleteVersions,
    _Get,
    _GetVersions,
    _List,
    _Update,
    _UpdateVersions,
):
    resource = resources.Participant


class PaymentMappings(_Create, _Delete, _Get, _List, _Update):
    resource = resources.PaymentMapping


class Payments(_Get, _List):
    resource = resources.Payment


class PaymentSummarys(_Get, _List):
    resource = resources.PaymentSummary


class Periods(_Create, _Delete, _Get, _List, _Update):
    resource = resources.Period


class Pipelines(_Get, _List):  # pylint disable=too-many-public-methods
    resource = resources.Pipeline

    def _run_pipeline(
        self,
        stageTypeSeq: str,
        calendarSeq: str,
        periodSeq: str,
        runMode: PipelineRunMode = PipelineRunMode.FULL,
        positionSeqs: list[str] | None = None,
        removeStaleResults: bool | None = None,
        runStats: bool | None = None,
        processingUnitSeq: str | None = None,
    ) -> resources.Pipeline:
        """Run a PipelineRun command."""
        command = {
            "command": "PipelineRun",
            "stageTypeSeq": stageTypeSeq,
            "calendarSeq": calendarSeq,
            "periodSeq": periodSeq,
            "runMode": runMode.value,
        }
        if (
            positionSeqs is not None
            and isinstance(positionSeqs, list)
            and len(positionSeqs) > 0
        ):
            command["runMode"] = "positions"
            command["positionSeqs"] = positionSeqs
        if removeStaleResults is not None:
            command["removeStaleResults"] = removeStaleResults
        if runStats is not None:
            command["runStats"] = runStats
        if processingUnitSeq is not None:
            command["processingUnitSeq"] = processingUnitSeq

        response = self._client.post(self.url, [command])
        data = response[self.name]
        pipeline_seq = data["0"][0]
        return resources.Pipeline(pipelineRunSeq=pipeline_seq)

    def generate_reports(
        self,
        calendarSeq: str,
        periodSeq: str,
        formats: list[ReportFormat],
        reports: list[str],
        groups: list[str] | None = None,
        positionSeqs: list[str] | None = None,
        runStats: bool = True,
        processingUnitSeq: str | None = None,
    ) -> resources.Pipeline:
        """
        Run Reports Generation pipeline.

        Parameters
        ----------
        calendarSeq : str
            Calendar system identifier.
        periodSeq : str
            Period system identifier.
        formats : list[ReportFormat]
            List of report formats.
        reports : list[str]
            List of report names.
        groups : list[str] : Optional
            List of BO groups names. Use either groups or positionSeqs.
        positionSeqs : list[str] : Optional
            List of position system identifiers. Use either groups or positionSeqs.
        runStats : bool : optional
            Run statistics.
        processingUnitSeq : str : optional
            Processing Unit system identifier.
        """
        if (groups is None and positionSeqs is None) or (
            groups is not None and positionSeqs is not None
        ):
            LOGGER.error("Use either groups or positionSeqs")
            raise ValueError("Use either groups or positionSeqs")
        command = {
            "command": "PipelineRun",
            "stageTypeSeq": "21673573206720698",
            "calendarSeq": calendarSeq,
            "periodSeq": periodSeq,
            "generateODSReports": True,
            "reportTypeName": "Crystal",
            "reportFormatsList": [format.value for format in formats],
            "odsReportList": reports,
            "runMode": "full",
            "runStats": runStats,
        }
        if groups is not None and isinstance(groups, list) and len(groups) > 0:
            command["boGroupsList"] = groups
        if (
            positionSeqs is not None
            and isinstance(positionSeqs, list)
            and len(positionSeqs) > 0
        ):
            command["runMode"] = "positions"
            command["positionSeqs"] = positionSeqs
        if processingUnitSeq is not None:
            command["processingUnitSeq"] = processingUnitSeq

        response = self._client.post(self.url, [command])
        data = response[self.name]
        pipeline_seq = data["0"][0]
        return resources.Pipeline(pipelineRunSeq=pipeline_seq)

    def classify(
        self,
        calendarSeq: str,
        periodSeq: str,
        incremental: bool = False,
        runStats: bool = True,
        processingUnitSeq: str | None = None,
    ) -> resources.Pipeline:
        """
        Run Classify pipeline.

        Parameters
        ----------
        calendarSeq : str
            Calendar system identifier.
        periodSeq : str
            Period system identifier.
        incremental : bool : optional
            Only process new and modified transactions. Default is False.
        runStats : bool : optional
            Run statistics.
        processingUnitSeq : str : optional
            Processing Unit system identifier.
        """
        return self._run_pipeline(
            stageTypeSeq="21673573206720515",
            calendarSeq=calendarSeq,
            periodSeq=periodSeq,
            runMode=(
                PipelineRunMode.INCREMENTAL if incremental else PipelineRunMode.FULL
            ),
            runStats=runStats,
            processingUnitSeq=processingUnitSeq,
        )

    def allocate(
        self,
        calendarSeq: str,
        periodSeq: str,
        incremental: bool = False,
        positionSeqs: list[str] | None = None,
        runStats: bool = True,
        processingUnitSeq: str | None = None,
    ) -> resources.Pipeline:
        """
        Run Allocate pipeline.

        Parameters
        ----------
        calendarSeq : str
            Calendar system identifier.
        periodSeq : str
            Period system identifier.
        incremental : bool : optional
            Only process new and modified transactions. Default is False.
        positionSeqs : list[str] : optional
            Run for specific positions. Provide a list of positionSeq.
        runStats : bool : optional
            Run statistics.
        processingUnitSeq : str : optional
            Processing Unit system identifier.
        """
        return self._run_pipeline(
            stageTypeSeq="21673573206720516",
            calendarSeq=calendarSeq,
            periodSeq=periodSeq,
            runMode=(
                PipelineRunMode.INCREMENTAL if incremental else PipelineRunMode.FULL
            ),
            positionSeqs=positionSeqs,
            runStats=runStats,
            processingUnitSeq=processingUnitSeq,
        )

    def reward(
        self,
        calendarSeq: str,
        periodSeq: str,
        positionSeqs: list[str] | None = None,
        runStats: bool = True,
        processingUnitSeq: str | None = None,
    ) -> resources.Pipeline:
        """
        Run Reward pipeline.

        Parameters
        ----------
        calendarSeq : str
            Calendar system identifier.
        periodSeq : str
            Period system identifier.
        positionSeqs : list[str] : optional
            Run for specific positions. Provide a list of positionSeq.
        runStats : bool : optional
            Run statistics.
        processingUnitSeq : str : optional
            Processing Unit system identifier.
        """
        return self._run_pipeline(
            stageTypeSeq="21673573206720518",
            calendarSeq=calendarSeq,
            periodSeq=periodSeq,
            positionSeqs=positionSeqs,
            runStats=runStats,
            processingUnitSeq=processingUnitSeq,
        )

    def pay(
        self,
        calendarSeq: str,
        periodSeq: str,
        runStats: bool = True,
        processingUnitSeq: str | None = None,
    ) -> resources.Pipeline:
        """
        Run Pay pipeline.

        Parameters
        ----------
        calendarSeq : str
            Calendar system identifier.
        periodSeq : str
            Period system identifier.
        processingUnitSeq : str : optional
            Processing Unit system identifier.
        """
        return self._run_pipeline(
            stageTypeSeq="21673573206720519",
            calendarSeq=calendarSeq,
            periodSeq=periodSeq,
            runStats=runStats,
            processingUnitSeq=processingUnitSeq,
        )

    def summarize(
        self,
        calendarSeq: str,
        periodSeq: str,
        incremental: bool = False,
        positionSeqs: list[str] | None = None,
        runStats: bool = True,
        processingUnitSeq: str | None = None,
    ) -> resources.Pipeline:
        """
        Run Summarize pipeline.

        Parameters
        ----------
        calendarSeq : str
            Calendar system identifier.
        periodSeq : str
            Period system identifier.
        incremental : bool : optional
            Only process new and modified transactions. Default is False.
        positionSeqs : list[str] : optional
            Run for specific positions. Provide a list of positionSeq.
        runStats : bool : optional
            Run statistics.
        processingUnitSeq : str : optional
            Processing Unit system identifier.
        """
        return self._run_pipeline(
            stageTypeSeq="21673573206720531",
            calendarSeq=calendarSeq,
            periodSeq=periodSeq,
            runMode=(
                PipelineRunMode.INCREMENTAL if incremental else PipelineRunMode.FULL
            ),
            positionSeqs=positionSeqs,
            runStats=runStats,
            processingUnitSeq=processingUnitSeq,
        )

    def compensate(
        self,
        calendarSeq: str,
        periodSeq: str,
        incremental: bool = False,
        positionSeqs: list[str] | None = None,
        removeStaleResults: bool = False,
        runStats: bool = True,
        processingUnitSeq: str | None = None,
    ) -> resources.Pipeline:
        """
        Run Compensate pipeline.

        Parameters
        ----------
        calendarSeq : str
            Calendar system identifier.
        periodSeq : str
            Period system identifier.
        incremental : bool : optional
            Only process new and modified transactions. Default is False.
        positionSeqs : list[str] : optional
            Run for specific positions. Provide a list of positionSeq.
        removeStaleResults: bool : Optional
            Enable remove stale results. Default is False.
        runStats : bool : optional
            Run statistics.
        processingUnitSeq : str : optional
            Processing Unit system identifier.
        """
        return self._run_pipeline(
            stageTypeSeq="21673573206720530",
            calendarSeq=calendarSeq,
            periodSeq=periodSeq,
            runMode=(
                PipelineRunMode.INCREMENTAL if incremental else PipelineRunMode.FULL
            ),
            positionSeqs=positionSeqs,
            runStats=runStats,
            removeStaleResults=removeStaleResults,
            processingUnitSeq=processingUnitSeq,
        )

    def comp_and_pay(
        self,
        calendarSeq: str,
        periodSeq: str,
        incremental: bool = False,
        positionSeqs: list[str] | None = None,
        removeStaleResults: bool = False,
        runStats: bool = True,
        processingUnitSeq: str | None = None,
    ) -> resources.Pipeline:
        """
        Run Compensate And Pay pipeline.

        Parameters
        ----------
        calendarSeq : str
            Calendar system identifier.
        periodSeq : str
            Period system identifier.
        incremental : bool : optional
            Only process new and modified transactions. Default is False.
        positionSeqs : list[str] : optional
            Run for specific positions. Provide a list of positionSeq.
        removeStaleResults: bool : Optional
            Enable remove stale results. Default is False.
        runStats : bool : optional
            Run statistics.
        processingUnitSeq : str : optional
            Processing Unit system identifier.
        """
        return self._run_pipeline(
            stageTypeSeq="21673573206720532",
            calendarSeq=calendarSeq,
            periodSeq=periodSeq,
            runMode=(
                PipelineRunMode.INCREMENTAL if incremental else PipelineRunMode.FULL
            ),
            positionSeqs=positionSeqs,
            runStats=runStats,
            removeStaleResults=removeStaleResults,
            processingUnitSeq=processingUnitSeq,
        )

    def post(
        self,
        calendarSeq: str,
        periodSeq: str,
        runStats: bool = True,
        processingUnitSeq: str | None = None,
    ) -> resources.Pipeline:
        """
        Run Post pipeline.

        Parameters
        ----------
        calendarSeq : str
            Calendar system identifier.
        periodSeq : str
            Period system identifier.
        runStats : bool : optional
            Run statistics.
        processingUnitSeq : str : optional
            Processing Unit system identifier.
        """
        return self._run_pipeline(
            stageTypeSeq="21673573206720520",
            calendarSeq=calendarSeq,
            periodSeq=periodSeq,
            runStats=runStats,
            processingUnitSeq=processingUnitSeq,
        )

    def undo_post(
        self,
        calendarSeq: str,
        periodSeq: str,
        runStats: bool = True,
        processingUnitSeq: str | None = None,
    ) -> resources.Pipeline:
        """
        Run Undo Post pipeline.

        Parameters
        ----------
        calendarSeq : str
            Calendar system identifier.
        periodSeq : str
            Period system identifier.
        runStats : bool : optional
            Run statistics.
        processingUnitSeq : str : optional
            Processing Unit system identifier.
        """
        return self._run_pipeline(
            stageTypeSeq="21673573206720718",
            calendarSeq=calendarSeq,
            periodSeq=periodSeq,
            runStats=runStats,
            processingUnitSeq=processingUnitSeq,
        )

    def finalize(
        self,
        calendarSeq: str,
        periodSeq: str,
        runStats: bool = True,
        processingUnitSeq: str | None = None,
    ) -> resources.Pipeline:
        """
        Run Finalize pipeline.

        Parameters
        ----------
        calendarSeq : str
            Calendar system identifier.
        periodSeq : str
            Period system identifier.
        runStats : bool : optional
            Run statistics.
        processingUnitSeq : str : optional
            Processing Unit system identifier.
        """
        return self._run_pipeline(
            stageTypeSeq="21673573206720521",
            calendarSeq=calendarSeq,
            periodSeq=periodSeq,
            runStats=runStats,
            processingUnitSeq=processingUnitSeq,
        )

    def undo_finalize(
        self,
        calendarSeq: str,
        periodSeq: str,
        runStats: bool = True,
        processingUnitSeq: str | None = None,
    ) -> resources.Pipeline:
        """
        Run Undo Finalize pipeline.

        Parameters
        ----------
        calendarSeq : str
            Calendar system identifier.
        periodSeq : str
            Period system identifier.
        runStats : bool : optional
            Run statistics.
        processingUnitSeq : str : optional
            Processing Unit system identifier.
        """
        return self._run_pipeline(
            stageTypeSeq="21673573206720721",
            calendarSeq=calendarSeq,
            periodSeq=periodSeq,
            runStats=runStats,
            processingUnitSeq=processingUnitSeq,
        )

    def reset_from_classify(
        self,
        calendarSeq: str,
        periodSeq: str,
        runStats: bool = True,
        processingUnitSeq: str | None = None,
    ) -> resources.Pipeline:
        """
        Run Reset From Classify pipeline.

        Parameters
        ----------
        calendarSeq : str
            Calendar system identifier.
        periodSeq : str
            Period system identifier.
        runStats : bool : optional
            Run statistics.
        processingUnitSeq : str : optional
            Processing Unit system identifier.
        """
        return self._run_pipeline(
            stageTypeSeq="21673573206720514",
            calendarSeq=calendarSeq,
            periodSeq=periodSeq,
            runStats=runStats,
            processingUnitSeq=processingUnitSeq,
        )

    def reset_from_allocate(
        self,
        calendarSeq: str,
        periodSeq: str,
        runStats: bool = True,
        processingUnitSeq: str | None = None,
    ) -> resources.Pipeline:
        """
        Run Reset From Allocate pipeline.

        Parameters
        ----------
        calendarSeq : str
            Calendar system identifier.
        periodSeq : str
            Period system identifier.
        runStats : bool : optional
            Run statistics.
        processingUnitSeq : str : optional
            Processing Unit system identifier.
        """
        return self._run_pipeline(
            stageTypeSeq="21673573206720523",
            calendarSeq=calendarSeq,
            periodSeq=periodSeq,
            runStats=runStats,
            processingUnitSeq=processingUnitSeq,
        )

    def reset_from_reward(
        self,
        calendarSeq: str,
        periodSeq: str,
        runStats: bool = True,
        processingUnitSeq: str | None = None,
    ) -> resources.Pipeline:
        """
        Run Reset From Reward pipeline.

        Parameters
        ----------
        calendarSeq : str
            Calendar system identifier.
        periodSeq : str
            Period system identifier.
        runStats : bool : optional
            Run statistics.
        processingUnitSeq : str : optional
            Processing Unit system identifier.
        """
        return self._run_pipeline(
            stageTypeSeq="21673573206720522",
            calendarSeq=calendarSeq,
            periodSeq=periodSeq,
            runStats=runStats,
            processingUnitSeq=processingUnitSeq,
        )

    def reset_from_pay(
        self,
        calendarSeq: str,
        periodSeq: str,
        runStats: bool = True,
        processingUnitSeq: str | None = None,
    ) -> resources.Pipeline:
        """
        Run Reset From Payment pipeline.

        Parameters
        ----------
        calendarSeq : str
            Calendar system identifier.
        periodSeq : str
            Period system identifier.
        runStats : bool : optional
            Run statistics.
        processingUnitSeq : str : optional
            Processing Unit system identifier.
        """
        return self._run_pipeline(
            stageTypeSeq="21673573206720526",
            calendarSeq=calendarSeq,
            periodSeq=periodSeq,
            runStats=runStats,
            processingUnitSeq=processingUnitSeq,
        )

    def cleanup_deferred_results(
        self, calendarSeq: str, periodSeq: str, processingUnitSeq: str | None = None
    ) -> resources.Pipeline:
        """
        Run Cleanup Deferred Results pipeline.

        Parameters
        ----------
        calendarSeq : str
            Calendar system identifier.
        periodSeq : str
            Period system identifier.
        processingUnitSeq : str : optional
            Processing Unit system identifier.
        """
        return self._run_pipeline(
            stageTypeSeq="21673573206720540",
            calendarSeq=calendarSeq,
            periodSeq=periodSeq,
            processingUnitSeq=processingUnitSeq,
        )

    def approve_calculated_data(
        self, calendarSeq: str, periodSeq: str, processingUnitSeq: str | None = None
    ) -> resources.Pipeline:
        """
        Run Approve calculated data.

        Parameters
        ----------
        calendarSeq : str
            Calendar system identifier.
        periodSeq : str
            Period system identifier.
        processingUnitSeq : str : optional
            Processing Unit system identifier.
        """
        return self._run_pipeline(
            stageTypeSeq="21673573206720712",
            calendarSeq=calendarSeq,
            periodSeq=periodSeq,
            processingUnitSeq=processingUnitSeq,
        )

    def purge_approved_data(
        self, calendarSeq: str, periodSeq: str, processingUnitSeq: str | None = None
    ) -> resources.Pipeline:
        """
        Run Purge approved data.

        Parameters
        ----------
        calendarSeq : str
            Calendar system identifier.
        periodSeq : str
            Period system identifier.
        processingUnitSeq : str : optional
            Processing Unit system identifier.
        """
        return self._run_pipeline(
            stageTypeSeq="21673573206720715",
            calendarSeq=calendarSeq,
            periodSeq=periodSeq,
            processingUnitSeq=processingUnitSeq,
        )

    def update_analytics(
        self,
        calendarSeq: str,
        periodSeq: str,
        runStats: bool = True,
        processingUnitSeq: str | None = None,
    ):
        """
        Run Update Analitics pipeline.

        Parameters
        ----------
        calendarSeq : str
            Calendar system identifier.
        periodSeq : str
            Period system identifier.
        runStats : bool : optional
            Run statistics.
        processingUnitSeq : str : optional
            Processing Unit system identifier.
        """
        return self._run_pipeline(
            stageTypeSeq="21673573206720701",
            calendarSeq=calendarSeq,
            periodSeq=periodSeq,
            runStats=runStats,
            processingUnitSeq=processingUnitSeq,
        )

    def _run_import(
        self,
        stageTypeSeq: str,
        calendarSeq: str,
        batchName: str,
        runMode: ImportRunMode = ImportRunMode.ALL,
        revalidate: Revalidate | None = None,
        runStats: bool | None = None,
        processingUnitSeq: str | None = None,
    ) -> resources.Pipeline:
        """Run a Import command."""
        stage_tables = _stage_tables(batchName)
        command = {
            "command": "Import",
            "stageTypeSeq": stageTypeSeq,
            "calendarSeq": calendarSeq,
            "batchName": batchName,
            "runMode": runMode.value,
            "module": stage_tables[0],
            "stageTables": stage_tables[1],
        }
        if revalidate is not None:
            command["revalidate"] = revalidate.value
        if runStats is not None:
            command["runStats"] = runStats
        if processingUnitSeq is not None:
            command["processingUnitSeq"] = processingUnitSeq

        response = self._client.post(self.url, [command])
        data = response[self.name]
        pipeline_seq = data["0"][0]
        return resources.Pipeline(pipelineRunSeq=pipeline_seq)

    def validate(
        self,
        calendarSeq: str,
        batchName: str,
        runMode: ImportRunMode = ImportRunMode.ALL,
        revalidate: Revalidate | None = None,
        runStats: bool = True,
        processingUnitSeq: str | None = None,
    ) -> resources.Pipeline:
        """
        Validate data from stage.

        Parameters
        ----------
        calendarSeq : str
            Calendar system identifier.
        batchName : str
            Batch name.
        runMode : ImportRunMode : optional
            Import all or only new and modified data. Default: ALL.
        revalidate : Revalidate : optional
            Revalidate all or only errors if provided. Do not revalidate if None.
            Default: None.
        runStats : bool : optional
            Run statistics.
        processingUnitSeq : str : optional
            Processing Unit system identifier.
        """
        return self._run_import(
            stageTypeSeq="21673573206720533",
            calendarSeq=calendarSeq,
            batchName=batchName,
            runMode=runMode,
            revalidate=revalidate,
            runStats=runStats,
            processingUnitSeq=processingUnitSeq,
        )

    def transfer(
        self,
        calendarSeq: str,
        batchName: str,
        runMode: ImportRunMode = ImportRunMode.ALL,
        runStats: bool = True,
        processingUnitSeq: str | None = None,
    ) -> resources.Pipeline:
        """
        Transfer data from stage, leave invalid data.

        Parameters
        ----------
        calendarSeq : str
            Calendar system identifier.
        batchName : str
            Batch name.
        runMode : ImportRunMode : optional
            Import all or only new and modified data. Default: ALL.
        runStats : bool : optional
            Run statistics.
        processingUnitSeq : str : optional
            Processing Unit system identifier.
        """
        return self._run_import(
            stageTypeSeq="21673573206720534",
            calendarSeq=calendarSeq,
            batchName=batchName,
            runMode=runMode,
            runStats=runStats,
            processingUnitSeq=processingUnitSeq,
        )

    def transfer_if_all_valid(
        self,
        calendarSeq: str,
        batchName: str,
        runMode: ImportRunMode = ImportRunMode.ALL,
        runStats: bool = True,
        processingUnitSeq: str | None = None,
    ) -> resources.Pipeline:
        """
        Transfer data from stage only if all data is valid.

        Parameters
        ----------
        calendarSeq : str
            Calendar system identifier.
        batchName : str
            Batch name.
        runMode : ImportRunMode : optional
            Import all or only new and modified data. Default: ALL.
        runStats : bool : optional
            Run statistics.
        processingUnitSeq : str : optional
            Processing Unit system identifier.
        """
        return self._run_import(
            stageTypeSeq="21673573206720535",
            calendarSeq=calendarSeq,
            batchName=batchName,
            runMode=runMode,
            runStats=runStats,
            processingUnitSeq=processingUnitSeq,
        )

    def validate_and_transfer(
        self,
        calendarSeq: str,
        batchName: str,
        runMode: ImportRunMode = ImportRunMode.ALL,
        revalidate: Revalidate | None = None,
        runStats: bool = True,
        processingUnitSeq: str | None = None,
    ) -> resources.Pipeline:
        """
        Validate and Transfer data from stage, leave invalid data.

        Parameters
        ----------
        calendarSeq : str
            Calendar system identifier.
        batchName : str
            Batch name.
        runMode : ImportRunMode : optional
            Import all or only new and modified data. Default: ALL.
        revalidate : Revalidate : optional
            Revalidate all or only errors if provided. Do not revalidate if None.
            Default: None.
        runStats : bool : optional
            Run statistics.
        processingUnitSeq : str : optional
            Processing Unit system identifier.
        """
        return self._run_import(
            stageTypeSeq="21673573206720536",
            calendarSeq=calendarSeq,
            batchName=batchName,
            runMode=runMode,
            revalidate=revalidate,
            runStats=runStats,
            processingUnitSeq=processingUnitSeq,
        )

    def validate_and_transfer_if_all_valid(
        self,
        calendarSeq: str,
        batchName: str,
        runMode: ImportRunMode = ImportRunMode.ALL,
        revalidate: Revalidate | None = None,
        runStats: bool = True,
        processingUnitSeq: str | None = None,
    ) -> resources.Pipeline:
        """
        Validate and Transfer data from stage only if all data is valid.

        Parameters
        ----------
        calendarSeq : str
            Calendar system identifier.
        batchName : str
            Batch name.
        runMode : ImportRunMode : optional
            Import all or only new and modified data. Default: ALL.
        revalidate : Revalidate : optional
            Revalidate all or only errors if provided. Do not revalidate if None.
            Default: None.
        runStats : bool : optional
            Run statistics.
        processingUnitSeq : str : optional
            Processing Unit system identifier.
        """
        return self._run_import(
            stageTypeSeq="21673573206720537",
            calendarSeq=calendarSeq,
            batchName=batchName,
            runMode=runMode,
            revalidate=revalidate,
            runStats=runStats,
            processingUnitSeq=processingUnitSeq,
        )

    def reset_from_validate(
        self,
        calendarSeq: str,
        periodSeq: str,
        batchName: str | None = None,
        runStats: bool = True,
        processingUnitSeq: str | None = None,
    ) -> resources.Pipeline:
        """
        Run Reset From Validate.

        Parameters
        ----------
        calendarSeq : str
            Calendar system identifier.
        periodSeq : str
            Period system identifier.
        batchName : str : Optional
            Batch name. Remove all batches if None.
        runStats : bool : optional
            Run statistics.
        processingUnitSeq : str : optional
            Processing Unit system identifier.
        """
        command = {
            "calendarSeq": calendarSeq,
            "periodSeq": periodSeq,
            "runStats": runStats,
        }
        if batchName is not None:
            command["batchName"] = batchName
        if processingUnitSeq is not None:
            command["processingUnitSeq"] = processingUnitSeq

        response = self._client.post(self.url + "/resetfromvalidate", [command])
        data = response[self.name]
        pipeline_seq = data["0"][0]
        return resources.Pipeline(pipelineRunSeq=pipeline_seq)

    def purge(self, batchName: str):
        """
        Run Purge import data.

        Parameters
        ----------
        batchName : str
            Batch name to purge.
        """
        stage_tables = _stage_tables(batchName)
        command = {
            "command": "PipelineRun",
            "stageTypeSeq": 21673573206720573,
            "batchName": batchName,
            "module": stage_tables[0],
            "stageTables": stage_tables[1],
        }

        response = self._client.post(self.url, [command])
        data = response[self.name]
        pipeline_seq = data["0"][0]
        return resources.Pipeline(pipelineRunSeq=pipeline_seq)

    def xml_import(
        self, xmlFileName: str, xmlFileContent: str, updateExistingObjects: bool = False
    ):
        """
        Run XML Import.

        Parameters
        ----------
        xmlFileName : str
            Filename of imported file.
        xmlFileContent : str
            File content of imported file.
        updateExistingObjects : bool : optional
            Update existing opbjects. Default is False.
        """
        command = {
            "command": "XMLImport",
            "stageTypeSeq": "21673573206720693",
            "xmlFileName": xmlFileName,
            "xmlFileContent": xmlFileContent,
            "updateExistingObjects": updateExistingObjects,
        }

        response = self._client.post(self.url, [command])
        data = response[self.name]
        pipeline_seq = data["0"][0]
        return resources.Pipeline(pipelineRunSeq=pipeline_seq)


class Plans(_Get, _List):
    resource = resources.Plan


class PositionGroups(_Create, _Delete, _Get, _List, _Update):
    resource = resources.PositionGroup


class PositionRelations(
    _Create,
    _CreateVersions,
    _Delete,
    _DeleteVersions,
    _Get,
    _GetVersions,
    _List,
    _Update,
    _UpdateVersions,
):
    resource = resources.PositionRelation


class PositionRelationTypes(_Create, _Delete, _Get, _List, _Update):
    resource = resources.PositionRelationType


class Positions(
    _Create,
    _CreateVersions,
    _Delete,
    _DeleteVersions,
    _Get,
    _GetVersions,
    _List,
    _Update,
    _UpdateVersions,
):
    resource = resources.Position


class PrimaryMeasurements(_Get, _List):
    resource = resources.PrimaryMeasurement


class ProcessingUnits(_Create, _Get, _List, _Update):
    resource = resources.ProcessingUnit


class Products(
    _Create,
    _CreateVersions,
    _Delete,
    _DeleteVersions,
    _Get,
    _GetVersions,
    _List,
    _Update,
    _UpdateVersions,
):
    resource = resources.Product


class Quotas(_Create, _Delete, _Get, _List, _Update):
    resource = resources.Quota


class RateTables(_Get, _List):
    resource = resources.RateTable


class RateTableVariables(
    _Create,
    _CreateVersions,
    _Delete,
    _DeleteVersions,
    _Get,
    _GetVersions,
    _List,
    _Update,
    _UpdateVersions,
):
    resource = resources.RateTableVariable


class Reasons(_Create, _Delete, _Get, _List, _Update):
    resource = resources.Reason


class SalesOrders(_Create, _Delete, _Get, _List, _Update):
    resource = resources.SalesOrder


class SalesTransactions(_Create, _Delete, _Get, _List, _Update):
    resource = resources.SalesTransaction


class SecondaryMeasurements(_Get, _List):
    resource = resources.SecondaryMeasurement


class StatusCodes(_Create, _Delete, _Get, _List, _Update):
    resource = resources.StatusCode


class Territories(
    _Create,
    _CreateVersions,
    _Delete,
    _DeleteVersions,
    _Get,
    _GetVersions,
    _List,
    _Update,
    _UpdateVersions,
):
    resource = resources.Territory


class TerritoryVariables(
    _Create,
    _CreateVersions,
    _Delete,
    _DeleteVersions,
    _Get,
    _GetVersions,
    _List,
    _Update,
    _UpdateVersions,
):
    resource = resources.TerritoryVariable


class Titles(
    _Create,
    _CreateVersions,
    _Delete,
    _DeleteVersions,
    _Get,
    _GetVersions,
    _List,
    _Update,
    _UpdateVersions,
):
    resource = resources.Title


class UnitTypes(_Get, _List):
    resource = resources.UnitType


class Users(_Create, _Delete, _Get, _List, _Update):
    resource = resources.User


class Variables(
    _Create,
    _CreateVersions,
    _Delete,
    _DeleteVersions,
    _Get,
    _GetVersions,
    _List,
    _Update,
    _UpdateVersions,
):
    resource = resources.Variable<|MERGE_RESOLUTION|>--- conflicted
+++ resolved
@@ -352,14 +352,12 @@
         """
         LOGGER.info("Get versions of %s with seq %s", self.name, seq)
 
+        assert isinstance(seq, (int, str))
+
         query = {}
-<<<<<<< HEAD
-        assert isinstance(seq, int)
         if expand := self.resource._expands:  # pylint: disable=protected-access
             query["expand"] = ",".join(expand)
-=======
-        assert isinstance(seq, (int, str))
->>>>>>> de5764bc
+
         if startDate:
             assert isinstance(startDate, date)
             query["startDate"] = startDate.strftime("%Y-%m-%d")
